--- conflicted
+++ resolved
@@ -280,32 +280,22 @@
 		return readStringOnRawTerminal(stdin, stdout, false)
 	}
 
-<<<<<<< HEAD
 	cmd := Subcmd("login", "[OPTIONS]", "Register or Login to the docker registry server")
 	flUsername := cmd.String("u", "", "username")
 	flPassword := cmd.String("p", "", "password")
 	flEmail := cmd.String("e", "", "email")
 	err := cmd.Parse(args)
 	if err != nil {
-=======
-	oldState, err := term.SetRawTerminal(cli.terminalFd)
-	if err != nil {
-		return err
-	}
-	defer term.RestoreTerminal(cli.terminalFd, oldState)
-
-	cmd := Subcmd("login", "", "Register or Login to the docker registry server")
-	if err := cmd.Parse(args); err != nil {
->>>>>>> 5e029f76
-		return nil
-	}
+		return nil
+	}
+
 	var oldState *term.State
 	if *flUsername == "" || *flPassword == "" || *flEmail == "" {
-		oldState, err = term.SetRawTerminal()
+		oldState, err = term.SetRawTerminal(cli.terminalFd)
 		if err != nil {
 			return err
 		}
-		defer term.RestoreTerminal(oldState)
+		defer term.RestoreTerminal(cli.terminalFd, oldState)
 	}
 
 	var (
@@ -314,10 +304,9 @@
 		email    string
 	)
 
-<<<<<<< HEAD
 	if *flUsername == "" {
-		fmt.Print("Username (", cli.authConfig.Username, "): ")
-		username = readAndEchoString(os.Stdin, os.Stdout)
+		fmt.Fprintf(cli.out, "Username (%s): ", cli.authConfig.Username)
+		username = readAndEchoString(cli.in, cli.out)
 		if username == "" {
 			username = cli.authConfig.Username
 		}
@@ -326,8 +315,8 @@
 	}
 	if username != cli.authConfig.Username {
 		if *flPassword == "" {
-			fmt.Print("Password: ")
-			password = readString(os.Stdin, os.Stdout)
+			fmt.Fprintf(cli.out, "Password: ")
+			password = readString(cli.in, cli.out)
 			if password == "" {
 				return fmt.Errorf("Error : Password Required")
 			}
@@ -336,45 +325,21 @@
 		}
 
 		if *flEmail == "" {
-			fmt.Print("Email (", cli.authConfig.Email, "): ")
-			email = readAndEchoString(os.Stdin, os.Stdout)
+			fmt.Fprintf(cli.out, "Email (%s): ", cli.authConfig.Email)
+			email = readAndEchoString(cli.in, cli.out)
 			if email == "" {
 				email = cli.authConfig.Email
 			}
 		} else {
 			email = *flEmail
-=======
-	fmt.Fprintf(cli.out, "Username (%s):", cli.authConfig.Username)
-	username = readAndEchoString(cli.in, cli.out)
-	if username == "" {
-		username = cli.authConfig.Username
-	}
-	if username != cli.authConfig.Username {
-		fmt.Fprintf(cli.out, "Password: ")
-		password = readString(cli.in, cli.out)
-
-		if password == "" {
-			return fmt.Errorf("Error : Password Required")
-		}
-
-		fmt.Fprintf(cli.out, "Email (%s): ", cli.authConfig.Email)
-		email = readAndEchoString(cli.in, cli.out)
-		if email == "" {
-			email = cli.authConfig.Email
->>>>>>> 5e029f76
 		}
 	} else {
 		password = cli.authConfig.Password
 		email = cli.authConfig.Email
 	}
-<<<<<<< HEAD
 	if oldState != nil {
-		term.RestoreTerminal(oldState)
-	}
-=======
-	term.RestoreTerminal(cli.terminalFd, oldState)
-
->>>>>>> 5e029f76
+		term.RestoreTerminal(cli.terminalFd, oldState)
+	}
 	cli.authConfig.Username = username
 	cli.authConfig.Password = password
 	cli.authConfig.Email = email
