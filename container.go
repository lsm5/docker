package docker

import (
	"encoding/json"
	"errors"
	"flag"
	"fmt"
	"github.com/dotcloud/docker/hooks"
	"github.com/dotcloud/docker/term"
	"github.com/dotcloud/docker/utils"
	"github.com/kr/pty"
	"io"
	"io/ioutil"
	"log"
	"net"
	"os"
	"os/exec"
	"path"
	"path/filepath"
	"strconv"
	"strings"
	"syscall"
	"time"
)

type Container struct {
	root string

	ID string

	Created time.Time

	Path string
	Args []string

	Config *Config
	State  State
	Image  string

	network         *NetworkInterface
	NetworkSettings *NetworkSettings

	SysInitPath    string
	ResolvConfPath string
	HostnamePath   string
	HostsPath      string

	cmd       *exec.Cmd
	stdout    *utils.WriteBroadcaster
	stderr    *utils.WriteBroadcaster
	stdin     io.ReadCloser
	stdinPipe io.WriteCloser
	ptyMaster io.Closer

	runtime *Runtime

	waitLock chan struct{}
	Volumes  map[string]string
	// Store rw/ro in a separate structure to preserve reverse-compatibility on-disk.
	// Easier than migrating older container configs :)
	VolumesRW map[string]bool
}

type Config struct {
	Hostname        string
	Domainname      string
	User            string
	Memory          int64 // Memory limit (in bytes)
	MemorySwap      int64 // Total memory usage (memory + swap); set `-1' to disable swap
	CpuShares       int64 // CPU shares (relative weight vs. other containers)
	AttachStdin     bool
	AttachStdout    bool
	AttachStderr    bool
	PortSpecs       []string
	Tty             bool // Attach standard streams to a tty, including stdin if it is not closed.
	OpenStdin       bool // Open stdin
	StdinOnce       bool // If true, close stdin after the 1 attached client disconnects.
	Env             []string
	Cmd             []string
	Dns             []string
	Image           string // Name of the image as it was passed by the operator (eg. could be symbolic)
	Volumes         map[string]struct{}
	VolumesFrom     string
	WorkingDir      string
	Entrypoint      []string
	NetworkDisabled bool
	Privileged      bool
}

type HostConfig struct {
	Binds           []string
	ContainerIDFile string
	LxcConf         []KeyValuePair
}

type BindMap struct {
	SrcPath string
	DstPath string
	Mode    string
}

var (
	ErrInvaidWorikingDirectory = errors.New("The working directory is invalid. It needs to be an absolute path.")
)

type KeyValuePair struct {
	Key   string
	Value string
}

func ParseRun(args []string, capabilities *Capabilities) (*Config, *HostConfig, *flag.FlagSet, error) {
	cmd := Subcmd("run", "[OPTIONS] IMAGE [COMMAND] [ARG...]", "Run a command in a new container")
	if os.Getenv("TEST") != "" {
		cmd.SetOutput(ioutil.Discard)
		cmd.Usage = nil
	}

	flHostname := cmd.String("h", "", "Container host name")
	flWorkingDir := cmd.String("w", "", "Working directory inside the container")
	flUser := cmd.String("u", "", "Username or UID")
	flDetach := cmd.Bool("d", false, "Detached mode: Run container in the background, print new container id")
	flAttach := NewAttachOpts()
	cmd.Var(flAttach, "a", "Attach to stdin, stdout or stderr.")
	flStdin := cmd.Bool("i", false, "Keep stdin open even if not attached")
	flTty := cmd.Bool("t", false, "Allocate a pseudo-tty")
	flMemory := cmd.Int64("m", 0, "Memory limit (in bytes)")
	flContainerIDFile := cmd.String("cidfile", "", "Write the container ID to the file")
	flNetwork := cmd.Bool("n", true, "Enable networking for this container")
	flPrivileged := cmd.Bool("privileged", false, "Give extended privileges to this container")
	flAutoRemove := cmd.Bool("rm", false, "Automatically remove the container when it exits (incompatible with -d)")

	if capabilities != nil && *flMemory > 0 && !capabilities.MemoryLimit {
		//fmt.Fprintf(stdout, "WARNING: Your kernel does not support memory limit capabilities. Limitation discarded.\n")
		*flMemory = 0
	}

	flCpuShares := cmd.Int64("c", 0, "CPU shares (relative weight)")

	var flPorts ListOpts
	cmd.Var(&flPorts, "p", "Expose a container's port to the host (use 'docker port' to see the actual mapping)")

	var flEnv ListOpts
	cmd.Var(&flEnv, "e", "Set environment variables")

	var flDns ListOpts
	cmd.Var(&flDns, "dns", "Set custom dns servers")

	flVolumes := NewPathOpts()
	cmd.Var(flVolumes, "v", "Bind mount a volume (e.g. from the host: -v /host:/container, from docker: -v /container)")

	var flVolumesFrom ListOpts
	cmd.Var(&flVolumesFrom, "volumes-from", "Mount volumes from the specified container")

	flEntrypoint := cmd.String("entrypoint", "", "Overwrite the default entrypoint of the image")

	var flLxcOpts ListOpts
	cmd.Var(&flLxcOpts, "lxc-conf", "Add custom lxc options -lxc-conf=\"lxc.cgroup.cpuset.cpus = 0,1\"")

	if err := cmd.Parse(args); err != nil {
		return nil, nil, cmd, err
	}
	if *flDetach && len(flAttach) > 0 {
		return nil, nil, cmd, fmt.Errorf("Conflicting options: -a and -d")
	}
	if *flWorkingDir != "" && !path.IsAbs(*flWorkingDir) {
		return nil, nil, cmd, ErrInvaidWorikingDirectory
	}
	// If neither -d or -a are set, attach to everything by default
	if len(flAttach) == 0 && !*flDetach {
		if !*flDetach {
			flAttach.Set("stdout")
			flAttach.Set("stderr")
			if *flStdin {
				flAttach.Set("stdin")
			}
		}
	}

	if *flDetach && *flAutoRemove {
		return nil, nil, cmd, fmt.Errorf("Conflicting options: -rm and -d")
	}

	var binds []string

	// add any bind targets to the list of container volumes
	for bind := range flVolumes {
		arr := strings.Split(bind, ":")
		if len(arr) > 1 {
			dstDir := arr[1]
			flVolumes[dstDir] = struct{}{}
			binds = append(binds, bind)
			delete(flVolumes, bind)
		}
	}

	parsedArgs := cmd.Args()
	runCmd := []string{}
	entrypoint := []string{}
	image := ""
	if len(parsedArgs) >= 1 {
		image = cmd.Arg(0)
	}
	if len(parsedArgs) > 1 {
		runCmd = parsedArgs[1:]
	}
	if *flEntrypoint != "" {
		entrypoint = []string{*flEntrypoint}
	}

	var lxcConf []KeyValuePair
	lxcConf, err := parseLxcConfOpts(flLxcOpts)
	if err != nil {
		return nil, nil, cmd, err
	}

	hostname := *flHostname
	domainname := ""

	parts := strings.SplitN(hostname, ".", 2)
	if len(parts) > 1 {
		hostname = parts[0]
		domainname = parts[1]
	}
	config := &Config{
		Hostname:        hostname,
		Domainname:      domainname,
		PortSpecs:       flPorts,
		User:            *flUser,
		Tty:             *flTty,
		NetworkDisabled: !*flNetwork,
		OpenStdin:       *flStdin,
		Memory:          *flMemory,
		CpuShares:       *flCpuShares,
		AttachStdin:     flAttach.Get("stdin"),
		AttachStdout:    flAttach.Get("stdout"),
		AttachStderr:    flAttach.Get("stderr"),
		Env:             flEnv,
		Cmd:             runCmd,
		Dns:             flDns,
		Image:           image,
		Volumes:         flVolumes,
		VolumesFrom:     strings.Join(flVolumesFrom, ","),
		Entrypoint:      entrypoint,
		Privileged:      *flPrivileged,
		WorkingDir:      *flWorkingDir,
	}
	hostConfig := &HostConfig{
		Binds:           binds,
		ContainerIDFile: *flContainerIDFile,
		LxcConf:         lxcConf,
	}

	if capabilities != nil && *flMemory > 0 && !capabilities.SwapLimit {
		//fmt.Fprintf(stdout, "WARNING: Your kernel does not support swap limit capabilities. Limitation discarded.\n")
		config.MemorySwap = -1
	}

	// When allocating stdin in attached mode, close stdin at client disconnect
	if config.OpenStdin && config.AttachStdin {
		config.StdinOnce = true
	}
	return config, hostConfig, cmd, nil
}

type PortMapping map[string]string

type NetworkSettings struct {
	IPAddress   string
	IPPrefixLen int
	Gateway     string
	Bridge      string
	PortMapping map[string]PortMapping
}

// returns a more easy to process description of the port mapping defined in the settings
func (settings *NetworkSettings) PortMappingAPI() []APIPort {
	var mapping []APIPort
	for private, public := range settings.PortMapping["Tcp"] {
		pubint, _ := strconv.ParseInt(public, 0, 0)
		privint, _ := strconv.ParseInt(private, 0, 0)
		mapping = append(mapping, APIPort{
			PrivatePort: privint,
			PublicPort:  pubint,
			Type:        "tcp",
		})
	}
	for private, public := range settings.PortMapping["Udp"] {
		pubint, _ := strconv.ParseInt(public, 0, 0)
		privint, _ := strconv.ParseInt(private, 0, 0)
		mapping = append(mapping, APIPort{
			PrivatePort: privint,
			PublicPort:  pubint,
			Type:        "udp",
		})
	}
	return mapping
}

// Inject the io.Reader at the given path. Note: do not close the reader
func (container *Container) Inject(file io.Reader, pth string) error {
	// Make sure the directory exists
	if err := os.MkdirAll(path.Join(container.rwPath(), path.Dir(pth)), 0755); err != nil {
		return err
	}
	// FIXME: Handle permissions/already existing dest
	dest, err := os.Create(path.Join(container.rwPath(), pth))
	if err != nil {
		return err
	}
	if _, err := io.Copy(dest, file); err != nil {
		return err
	}
	return nil
}

func (container *Container) Cmd() *exec.Cmd {
	return container.cmd
}

func (container *Container) When() time.Time {
	return container.Created
}

func (container *Container) FromDisk() error {
	data, err := ioutil.ReadFile(container.jsonPath())
	if err != nil {
		return err
	}
	// Load container settings
	// udp broke compat of docker.PortMapping, but it's not used when loading a container, we can skip it
	if err := json.Unmarshal(data, container); err != nil && !strings.Contains(err.Error(), "docker.PortMapping") {
		return err
	}
	return nil
}

func (container *Container) ToDisk() (err error) {
	data, err := json.Marshal(container)
	if err != nil {
		return
	}
	return ioutil.WriteFile(container.jsonPath(), data, 0666)
}

func (container *Container) ReadHostConfig() (*HostConfig, error) {
	data, err := ioutil.ReadFile(container.hostConfigPath())
	if err != nil {
		return &HostConfig{}, err
	}
	hostConfig := &HostConfig{}
	if err := json.Unmarshal(data, hostConfig); err != nil {
		return &HostConfig{}, err
	}
	return hostConfig, nil
}

func (container *Container) SaveHostConfig(hostConfig *HostConfig) (err error) {
	data, err := json.Marshal(hostConfig)
	if err != nil {
		return
	}
	return ioutil.WriteFile(container.hostConfigPath(), data, 0666)
}

func (container *Container) generateLXCConfig(hostConfig *HostConfig) error {
	fo, err := os.Create(container.lxcConfigPath())
	if err != nil {
		return err
	}
	defer fo.Close()
	if err := LxcTemplateCompiled.Execute(fo, container); err != nil {
		return err
	}
	if hostConfig != nil {
		if err := LxcHostConfigTemplateCompiled.Execute(fo, hostConfig); err != nil {
			return err
		}
	}
	return nil
}

func (container *Container) startPty() error {
	ptyMaster, ptySlave, err := pty.Open()
	if err != nil {
		return err
	}
	container.ptyMaster = ptyMaster
	container.cmd.Stdout = ptySlave
	container.cmd.Stderr = ptySlave

	// Copy the PTYs to our broadcasters
	go func() {
		defer container.stdout.CloseWriters()
		utils.Debugf("[startPty] Begin of stdout pipe")
		io.Copy(container.stdout, ptyMaster)
		utils.Debugf("[startPty] End of stdout pipe")
	}()

	// stdin
	if container.Config.OpenStdin {
		container.cmd.Stdin = ptySlave
		container.cmd.SysProcAttr.Setctty = true
		go func() {
			defer container.stdin.Close()
			utils.Debugf("[startPty] Begin of stdin pipe")
			io.Copy(ptyMaster, container.stdin)
			utils.Debugf("[startPty] End of stdin pipe")
		}()
	}
	if err := container.cmd.Start(); err != nil {
		return err
	}
	ptySlave.Close()
	return nil
}

func (container *Container) start() error {
	container.cmd.Stdout = container.stdout
	container.cmd.Stderr = container.stderr
	if container.Config.OpenStdin {
		stdin, err := container.cmd.StdinPipe()
		if err != nil {
			return err
		}
		go func() {
			defer stdin.Close()
			utils.Debugf("Begin of stdin pipe [start]")
			io.Copy(stdin, container.stdin)
			utils.Debugf("End of stdin pipe [start]")
		}()
	}
	return container.cmd.Start()
}

func (container *Container) Attach(stdin io.ReadCloser, stdinCloser io.Closer, stdout io.Writer, stderr io.Writer) chan error {
	var cStdout, cStderr io.ReadCloser

	var nJobs int
	errors := make(chan error, 3)
	if stdin != nil && container.Config.OpenStdin {
		nJobs += 1
		if cStdin, err := container.StdinPipe(); err != nil {
			errors <- err
		} else {
			go func() {
				utils.Debugf("[start] attach stdin\n")
				defer utils.Debugf("[end] attach stdin\n")
				// No matter what, when stdin is closed (io.Copy unblock), close stdout and stderr
				if container.Config.StdinOnce && !container.Config.Tty {
					defer cStdin.Close()
				} else {
					if cStdout != nil {
						defer cStdout.Close()
					}
					if cStderr != nil {
						defer cStderr.Close()
					}
				}
				if container.Config.Tty {
					_, err = utils.CopyEscapable(cStdin, stdin)
				} else {
					_, err = io.Copy(cStdin, stdin)
				}
				if err != nil {
					utils.Debugf("[error] attach stdin: %s\n", err)
				}
				// Discard error, expecting pipe error
				errors <- nil
			}()
		}
	}
	if stdout != nil {
		nJobs += 1
		if p, err := container.StdoutPipe(); err != nil {
			errors <- err
		} else {
			cStdout = p
			go func() {
				utils.Debugf("[start] attach stdout\n")
				defer utils.Debugf("[end]  attach stdout\n")
				// If we are in StdinOnce mode, then close stdin
				if container.Config.StdinOnce && stdin != nil {
					defer stdin.Close()
				}
				if stdinCloser != nil {
					defer stdinCloser.Close()
				}
				_, err := io.Copy(stdout, cStdout)
				if err != nil {
					utils.Debugf("[error] attach stdout: %s\n", err)
				}
				errors <- err
			}()
		}
	} else {
		go func() {
			if stdinCloser != nil {
				defer stdinCloser.Close()
			}

			if cStdout, err := container.StdoutPipe(); err != nil {
				utils.Debugf("Error stdout pipe")
			} else {
				io.Copy(&utils.NopWriter{}, cStdout)
			}
		}()
	}
	if stderr != nil {
		nJobs += 1
		if p, err := container.StderrPipe(); err != nil {
			errors <- err
		} else {
			cStderr = p
			go func() {
				utils.Debugf("[start] attach stderr\n")
				defer utils.Debugf("[end]  attach stderr\n")
				// If we are in StdinOnce mode, then close stdin
				if container.Config.StdinOnce && stdin != nil {
					defer stdin.Close()
				}
				if stdinCloser != nil {
					defer stdinCloser.Close()
				}
				_, err := io.Copy(stderr, cStderr)
				if err != nil {
					utils.Debugf("[error] attach stderr: %s\n", err)
				}
				errors <- err
			}()
		}
	} else {
		go func() {
			if stdinCloser != nil {
				defer stdinCloser.Close()
			}

			if cStderr, err := container.StderrPipe(); err != nil {
				utils.Debugf("Error stdout pipe")
			} else {
				io.Copy(&utils.NopWriter{}, cStderr)
			}
		}()
	}

	return utils.Go(func() error {
		if cStdout != nil {
			defer cStdout.Close()
		}
		if cStderr != nil {
			defer cStderr.Close()
		}
		// FIXME: how do clean up the stdin goroutine without the unwanted side effect
		// of closing the passed stdin? Add an intermediary io.Pipe?
		for i := 0; i < nJobs; i += 1 {
			utils.Debugf("Waiting for job %d/%d\n", i+1, nJobs)
			if err := <-errors; err != nil {
				utils.Debugf("Job %d returned error %s. Aborting all jobs\n", i+1, err)
				return err
			}
			utils.Debugf("Job %d completed successfully\n", i+1)
		}
		utils.Debugf("All jobs completed successfully\n")
		return nil
	})
}

func (container *Container) Start(hostConfig *HostConfig) error {
	container.State.Lock()
	defer container.State.Unlock()

	if hostConfig == nil { // in docker start of docker restart we want to reuse previous HostConfigFile
		hostConfig, _ = container.ReadHostConfig()
	}

	if container.State.Running {
		return fmt.Errorf("The container %s is already running.", container.ID)
	}
	if err := container.EnsureMounted(); err != nil {
		return err
	}
	if container.runtime.networkManager.disabled {
		container.Config.NetworkDisabled = true
	} else {
		if err := container.allocateNetwork(); err != nil {
			return err
		}
	}

	// Make sure the config is compatible with the current kernel
	if container.Config.Memory > 0 && !container.runtime.capabilities.MemoryLimit {
		log.Printf("WARNING: Your kernel does not support memory limit capabilities. Limitation discarded.\n")
		container.Config.Memory = 0
	}
	if container.Config.Memory > 0 && !container.runtime.capabilities.SwapLimit {
		log.Printf("WARNING: Your kernel does not support swap limit capabilities. Limitation discarded.\n")
		container.Config.MemorySwap = -1
	}

	if container.runtime.capabilities.IPv4ForwardingDisabled {
		log.Printf("WARNING: IPv4 forwarding is disabled. Networking will not work")
	}

	// Create the requested bind mounts
	binds := make(map[string]BindMap)
	// Define illegal container destinations
	illegalDsts := []string{"/", "."}

	for _, bind := range hostConfig.Binds {
		// FIXME: factorize bind parsing in parseBind
		var src, dst, mode string
		arr := strings.Split(bind, ":")
		if len(arr) == 2 {
			src = arr[0]
			dst = arr[1]
			mode = "rw"
		} else if len(arr) == 3 {
			src = arr[0]
			dst = arr[1]
			mode = arr[2]
		} else {
			return fmt.Errorf("Invalid bind specification: %s", bind)
		}

		// Bail if trying to mount to an illegal destination
		for _, illegal := range illegalDsts {
			if dst == illegal {
				return fmt.Errorf("Illegal bind destination: %s", dst)
			}
		}

		bindMap := BindMap{
			SrcPath: src,
			DstPath: dst,
			Mode:    mode,
		}
		binds[path.Clean(dst)] = bindMap
	}

	if container.Volumes == nil || len(container.Volumes) == 0 {
		container.Volumes = make(map[string]string)
		container.VolumesRW = make(map[string]bool)
	}

	// Apply volumes from another container if requested
	if container.Config.VolumesFrom != "" {
		volumes := strings.Split(container.Config.VolumesFrom, ",")
		for _, v := range volumes {
			c := container.runtime.Get(v)
			if c == nil {
				return fmt.Errorf("Container %s not found. Impossible to mount its volumes", container.ID)
			}
			for volPath, id := range c.Volumes {
				if _, exists := container.Volumes[volPath]; exists {
					continue
				}
				if err := os.MkdirAll(path.Join(container.RootfsPath(), volPath), 0755); err != nil {
					return err
				}
				container.Volumes[volPath] = id
				if isRW, exists := c.VolumesRW[volPath]; exists {
					container.VolumesRW[volPath] = isRW
				}
			}

		}
	}

	// Create the requested volumes if they don't exist
	for volPath := range container.Config.Volumes {
		volPath = path.Clean(volPath)
		// Skip existing volumes
		if _, exists := container.Volumes[volPath]; exists {
			continue
		}
		var srcPath string
		var isBindMount bool
		srcRW := false
		// If an external bind is defined for this volume, use that as a source
		if bindMap, exists := binds[volPath]; exists {
			isBindMount = true
			srcPath = bindMap.SrcPath
			if strings.ToLower(bindMap.Mode) == "rw" {
				srcRW = true
			}
			// Otherwise create an directory in $ROOT/volumes/ and use that
		} else {
			c, err := container.runtime.volumes.Create(nil, container, "", "", nil)
			if err != nil {
				return err
			}
			srcPath, err = c.layer()
			if err != nil {
				return err
			}
			srcRW = true // RW by default
		}
		container.Volumes[volPath] = srcPath
		container.VolumesRW[volPath] = srcRW
		// Create the mountpoint
		rootVolPath := path.Join(container.RootfsPath(), volPath)
		if err := os.MkdirAll(rootVolPath, 0755); err != nil {
			return nil
		}

		// Do not copy or change permissions if we are mounting from the host
		if srcRW && !isBindMount {
			volList, err := ioutil.ReadDir(rootVolPath)
			if err != nil {
				return err
			}
			if len(volList) > 0 {
				srcList, err := ioutil.ReadDir(srcPath)
				if err != nil {
					return err
				}
				if len(srcList) == 0 {
					// If the source volume is empty copy files from the root into the volume
					if err := CopyWithTar(rootVolPath, srcPath); err != nil {
						return err
					}

					var stat syscall.Stat_t
					if err := syscall.Stat(rootVolPath, &stat); err != nil {
						return err
					}
					var srcStat syscall.Stat_t
					if err := syscall.Stat(srcPath, &srcStat); err != nil {
						return err
					}
					// Change the source volume's ownership if it differs from the root
					// files that where just copied
					if stat.Uid != srcStat.Uid || stat.Gid != srcStat.Gid {
						if err := os.Chown(srcPath, int(stat.Uid), int(stat.Gid)); err != nil {
							return err
						}
					}
				}
			}
		}
	}

	if err := container.generateLXCConfig(hostConfig); err != nil {
		return err
	}

	params := []string{
		"-n", container.ID,
		"-f", container.lxcConfigPath(),
		"--",
		"/.dockerinit",
	}

	// Networking
	if !container.Config.NetworkDisabled {
		params = append(params, "-g", container.network.Gateway.String())
	}

	// User
	if container.Config.User != "" {
		params = append(params, "-u", container.Config.User)
	}

	if container.Config.Tty {
		params = append(params, "-e", "TERM=xterm")
	}

	// Setup environment
	params = append(params,
		"-e", "HOME=/",
		"-e", "PATH=/usr/local/sbin:/usr/local/bin:/usr/sbin:/usr/bin:/sbin:/bin",
		"-e", "container=lxc",
		"-e", "HOSTNAME="+container.Config.Hostname,
	)
	if container.Config.WorkingDir != "" {
		workingDir := path.Clean(container.Config.WorkingDir)
		utils.Debugf("[working dir] working dir is %s", workingDir)

		if err := os.MkdirAll(path.Join(container.RootfsPath(), workingDir), 0755); err != nil {
			return nil
		}

		params = append(params,
			"-w", workingDir,
		)
	}

	for _, elem := range container.Config.Env {
		params = append(params, "-e", elem)
	}

	// Program
	params = append(params, "--", container.Path)
	params = append(params, container.Args...)

	container.cmd = exec.Command("lxc-start", params...)

	// Setup logging of stdout and stderr to disk
	if err := container.runtime.LogToDisk(container.stdout, container.logPath("json"), "stdout"); err != nil {
		return err
	}
	if err := container.runtime.LogToDisk(container.stderr, container.logPath("json"), "stderr"); err != nil {
		return err
	}

	container.cmd.SysProcAttr = &syscall.SysProcAttr{Setsid: true}

	var err error
	if container.Config.Tty {
		err = container.startPty()
	} else {
		err = container.start()
	}
	if err != nil {
		return err
	}
	// FIXME: save state on disk *first*, then converge
	// this way disk state is used as a journal, eg. we can restore after crash etc.
	container.State.setRunning(container.cmd.Process.Pid)

	// Init the lock
	container.waitLock = make(chan struct{})

	container.ToDisk()
	container.SaveHostConfig(hostConfig)
	go container.monitor(hostConfig)
	return nil
}

func (container *Container) Run() error {
	hostConfig := &HostConfig{}
	if err := container.Start(hostConfig); err != nil {
		return err
	}
	container.Wait()
	return nil
}

func (container *Container) Output() (output []byte, err error) {
	pipe, err := container.StdoutPipe()
	if err != nil {
		return nil, err
	}
	defer pipe.Close()
	hostConfig := &HostConfig{}
	if err := container.Start(hostConfig); err != nil {
		return nil, err
	}
	output, err = ioutil.ReadAll(pipe)
	container.Wait()
	return output, err
}

// StdinPipe() returns a pipe connected to the standard input of the container's
// active process.
//
func (container *Container) StdinPipe() (io.WriteCloser, error) {
	return container.stdinPipe, nil
}

func (container *Container) StdoutPipe() (io.ReadCloser, error) {
	reader, writer := io.Pipe()
	container.stdout.AddWriter(writer, "")
	return utils.NewBufReader(reader), nil
}

func (container *Container) StderrPipe() (io.ReadCloser, error) {
	reader, writer := io.Pipe()
	container.stderr.AddWriter(writer, "")
	return utils.NewBufReader(reader), nil
}

func (container *Container) allocateNetwork() error {
	if container.Config.NetworkDisabled {
		return nil
	}

	var iface *NetworkInterface
	var err error
	if !container.State.Ghost {
		iface, err = container.runtime.networkManager.Allocate()
		if err != nil {
			return err
		}
	} else {
		manager := container.runtime.networkManager
		if manager.disabled {
			iface = &NetworkInterface{disabled: true}
		} else {
			iface = &NetworkInterface{
				IPNet:   net.IPNet{IP: net.ParseIP(container.NetworkSettings.IPAddress), Mask: manager.bridgeNetwork.Mask},
				Gateway: manager.bridgeNetwork.IP,
				manager: manager,
			}
			ipNum := ipToInt(iface.IPNet.IP)
			manager.ipAllocator.inUse[ipNum] = struct{}{}
		}
	}

	var portSpecs []string
	if !container.State.Ghost {
		portSpecs = container.Config.PortSpecs
	} else {
		for backend, frontend := range container.NetworkSettings.PortMapping["Tcp"] {
			portSpecs = append(portSpecs, fmt.Sprintf("%s:%s/tcp", frontend, backend))
		}
		for backend, frontend := range container.NetworkSettings.PortMapping["Udp"] {
			portSpecs = append(portSpecs, fmt.Sprintf("%s:%s/udp", frontend, backend))
		}
	}

	container.NetworkSettings.PortMapping = make(map[string]PortMapping)
	container.NetworkSettings.PortMapping["Tcp"] = make(PortMapping)
	container.NetworkSettings.PortMapping["Udp"] = make(PortMapping)

	env := createEnvFromContainer(container)
	env = append(env, fmt.Sprintf("DOCKER_IP=%s", iface.IPNet.IP.String()))

	for _, spec := range portSpecs {
		cEnvPre := append(env, fmt.Sprintf("DOCKER_CONTAINER_SPEC=%s", spec))
		if err := hooks.Execute("network", "allocate", "pre", cEnvPre); err != nil {
			return err
		}

		nat, err := iface.AllocatePort(spec)
		if err != nil {
			iface.Release()
			return err
		}
		proto := strings.Title(nat.Proto)
		backend, frontend := strconv.Itoa(nat.Backend), strconv.Itoa(nat.Frontend)
		container.NetworkSettings.PortMapping[proto][backend] = frontend

		cEnvPost := append(env, fmt.Sprintf("DOCKER_CONTAINER_PORT=%d", nat.Backend))
		cEnvPost = append(cEnvPost, fmt.Sprintf("DOCKER_HOST_PORT=%d", nat.Frontend))
		cEnvPost = append(cEnvPost, fmt.Sprintf("DOCKER_PROTO=%s", proto))
		if err := hooks.Execute("network", "allocate", "post", cEnvPost); err != nil {
			return err
		}
	}

	container.network = iface
	container.NetworkSettings.Bridge = container.runtime.networkManager.bridgeIface
	container.NetworkSettings.IPAddress = iface.IPNet.IP.String()
	container.NetworkSettings.IPPrefixLen, _ = iface.IPNet.Mask.Size()
	container.NetworkSettings.Gateway = iface.Gateway.String()

	return nil
}

func (container *Container) releaseNetwork() {
	if container.Config.NetworkDisabled {
		return
	}

	env := createEnvFromContainer(container)
	env = append(env, fmt.Sprintf("DOCKER_IP=%s", container.NetworkSettings.IPAddress))

	executeHooks := func(mode string, env []string) {
		for proto, mapping := range container.NetworkSettings.PortMapping {
			for backend, frontend := range mapping {
				cEnv := append(env, fmt.Sprintf("DOCKER_CONTAINER_PORT=%d", backend))
				cEnv = append(cEnv, fmt.Sprintf("DOCKER_HOST_PORT=%d", frontend))
				cEnv = append(cEnv, fmt.Sprintf("DOCKER_PROTO=%s", proto))

				if err := hooks.Execute("network", "deallocate", mode, cEnv); err != nil {
					utils.Debugf("Error executing hook: %s", err)
				}
			}
		}
	}

	executeHooks("pre", env)

	container.network.Release()

	executeHooks("post", env)

	container.network = nil
	container.NetworkSettings = &NetworkSettings{}
}

// FIXME: replace this with a control socket within docker-init
func (container *Container) waitLxc() error {
	for {
		output, err := exec.Command("lxc-info", "-n", container.ID).CombinedOutput()
		if err != nil {
			return err
		}
		if !strings.Contains(string(output), "RUNNING") {
			return nil
		}
		time.Sleep(500 * time.Millisecond)
	}
}

func (container *Container) monitor(hostConfig *HostConfig) {
	// Wait for the program to exit
	utils.Debugf("Waiting for process")

	// If the command does not exists, try to wait via lxc
	if container.cmd == nil {
		if err := container.waitLxc(); err != nil {
			utils.Debugf("%s: Process: %s", container.ID, err)
		}
	} else {
		if err := container.cmd.Wait(); err != nil {
			// Discard the error as any signals or non 0 returns will generate an error
			utils.Debugf("%s: Process: %s", container.ID, err)
		}
	}
	utils.Debugf("Process finished")
<<<<<<< HEAD
	if container.runtime != nil && container.runtime.srv != nil {
		container.runtime.srv.LogEvent("container", "die", nil, container)
	}
=======

>>>>>>> c52c95f9
	exitCode := -1
	if container.cmd != nil {
		exitCode = container.cmd.ProcessState.Sys().(syscall.WaitStatus).ExitStatus()
	}

	// Report status back
	container.State.setStopped(exitCode)

	if container.runtime != nil && container.runtime.srv != nil {
		container.runtime.srv.LogEvent("die", container.ShortID(), container.runtime.repositories.ImageName(container.Image))
	}

	// Cleanup
	container.releaseNetwork()
	if container.Config.OpenStdin {
		if err := container.stdin.Close(); err != nil {
			utils.Debugf("%s: Error close stdin: %s", container.ID, err)
		}
	}
	if err := container.stdout.CloseWriters(); err != nil {
		utils.Debugf("%s: Error close stdout: %s", container.ID, err)
	}
	if err := container.stderr.CloseWriters(); err != nil {
		utils.Debugf("%s: Error close stderr: %s", container.ID, err)
	}

	if container.ptyMaster != nil {
		if err := container.ptyMaster.Close(); err != nil {
			utils.Debugf("%s: Error closing Pty master: %s", container.ID, err)
		}
	}

	if err := container.Unmount(); err != nil {
		log.Printf("%v: Failed to umount filesystem: %v", container.ID, err)
	}

	// Re-create a brand new stdin pipe once the container exited
	if container.Config.OpenStdin {
		container.stdin, container.stdinPipe = io.Pipe()
	}

	// Release the lock
	close(container.waitLock)

	if err := container.ToDisk(); err != nil {
		// FIXME: there is a race condition here which causes this to fail during the unit tests.
		// If another goroutine was waiting for Wait() to return before removing the container's root
		// from the filesystem... At this point it may already have done so.
		// This is because State.setStopped() has already been called, and has caused Wait()
		// to return.
		// FIXME: why are we serializing running state to disk in the first place?
		//log.Printf("%s: Failed to dump configuration to the disk: %s", container.ID, err)
	}
}

func (container *Container) kill() error {
	if !container.State.Running {
		return nil
	}

	// Sending SIGKILL to the process via lxc
	output, err := exec.Command("lxc-kill", "-n", container.ID, "9").CombinedOutput()
	if err != nil {
		log.Printf("error killing container %s (%s, %s)", container.ID, output, err)
	}

	// 2. Wait for the process to die, in last resort, try to kill the process directly
	if err := container.WaitTimeout(10 * time.Second); err != nil {
		if container.cmd == nil {
			return fmt.Errorf("lxc-kill failed, impossible to kill the container %s", container.ID)
		}
		log.Printf("Container %s failed to exit within 10 seconds of lxc SIGKILL - trying direct SIGKILL", container.ID)
		if err := container.cmd.Process.Kill(); err != nil {
			return err
		}
	}

	// Wait for the container to be actually stopped
	container.Wait()
	return nil
}

func (container *Container) Kill() error {
	container.State.Lock()
	defer container.State.Unlock()
	if !container.State.Running {
		return nil
	}
	return container.kill()
}

func (container *Container) Stop(seconds int) error {
	container.State.Lock()
	defer container.State.Unlock()
	if !container.State.Running {
		return nil
	}

	// 1. Send a SIGTERM
	if output, err := exec.Command("lxc-kill", "-n", container.ID, "15").CombinedOutput(); err != nil {
		log.Print(string(output))
		log.Print("Failed to send SIGTERM to the process, force killing")
		if err := container.kill(); err != nil {
			return err
		}
	}

	// 2. Wait for the process to exit on its own
	if err := container.WaitTimeout(time.Duration(seconds) * time.Second); err != nil {
		log.Printf("Container %v failed to exit within %d seconds of SIGTERM - using the force", container.ID, seconds)
		if err := container.kill(); err != nil {
			return err
		}
	}
	return nil
}

func (container *Container) Restart(seconds int) error {
	if err := container.Stop(seconds); err != nil {
		return err
	}
	hostConfig := &HostConfig{}
	if err := container.Start(hostConfig); err != nil {
		return err
	}
	return nil
}

// Wait blocks until the container stops running, then returns its exit code.
func (container *Container) Wait() int {
	<-container.waitLock
	return container.State.ExitCode
}

func (container *Container) Resize(h, w int) error {
	pty, ok := container.ptyMaster.(*os.File)
	if !ok {
		return fmt.Errorf("ptyMaster does not have Fd() method")
	}
	return term.SetWinsize(pty.Fd(), &term.Winsize{Height: uint16(h), Width: uint16(w)})
}

func (container *Container) ExportRw() (Archive, error) {
	return Tar(container.rwPath(), Uncompressed)
}

func (container *Container) RwChecksum() (string, error) {
	rwData, err := Tar(container.rwPath(), Xz)
	if err != nil {
		return "", err
	}
	return utils.HashData(rwData)
}

func (container *Container) Export() (Archive, error) {
	if err := container.EnsureMounted(); err != nil {
		return nil, err
	}
	return Tar(container.RootfsPath(), Uncompressed)
}

func (container *Container) WaitTimeout(timeout time.Duration) error {
	done := make(chan bool)
	go func() {
		container.Wait()
		done <- true
	}()

	select {
	case <-time.After(timeout):
		return fmt.Errorf("Timed Out")
	case <-done:
		return nil
	}
}

func (container *Container) EnsureMounted() error {
	if mounted, err := container.Mounted(); err != nil {
		return err
	} else if mounted {
		return nil
	}
	return container.Mount()
}

func (container *Container) Mount() error {
	image, err := container.GetImage()
	if err != nil {
		return err
	}
	return image.Mount(container.RootfsPath(), container.rwPath())
}

func (container *Container) Changes() ([]Change, error) {
	image, err := container.GetImage()
	if err != nil {
		return nil, err
	}
	return image.Changes(container.rwPath())
}

func (container *Container) GetImage() (*Image, error) {
	if container.runtime == nil {
		return nil, fmt.Errorf("Can't get image of unregistered container")
	}
	return container.runtime.graph.Get(container.Image)
}

func (container *Container) Mounted() (bool, error) {
	return Mounted(container.RootfsPath())
}

func (container *Container) Unmount() error {
	return Unmount(container.RootfsPath())
}

// ShortID returns a shorthand version of the container's id for convenience.
// A collision with other container shorthands is very unlikely, but possible.
// In case of a collision a lookup with Runtime.Get() will fail, and the caller
// will need to use a langer prefix, or the full-length container Id.
func (container *Container) ShortID() string {
	return utils.TruncateID(container.ID)
}

func (container *Container) logPath(name string) string {
	return path.Join(container.root, fmt.Sprintf("%s-%s.log", container.ID, name))
}

func (container *Container) ReadLog(name string) (io.Reader, error) {
	return os.Open(container.logPath(name))
}

func (container *Container) hostConfigPath() string {
	return path.Join(container.root, "hostconfig.json")
}

func (container *Container) jsonPath() string {
	return path.Join(container.root, "config.json")
}

func (container *Container) lxcConfigPath() string {
	return path.Join(container.root, "config.lxc")
}

// This method must be exported to be used from the lxc template
func (container *Container) RootfsPath() string {
	return path.Join(container.root, "rootfs")
}

func (container *Container) rwPath() string {
	return path.Join(container.root, "rw")
}

func validateID(id string) error {
	if id == "" {
		return fmt.Errorf("Invalid empty id")
	}
	return nil
}

// GetSize, return real size, virtual size
func (container *Container) GetSize() (int64, int64) {
	var sizeRw, sizeRootfs int64

	filepath.Walk(container.rwPath(), func(path string, fileInfo os.FileInfo, err error) error {
		if fileInfo != nil {
			sizeRw += fileInfo.Size()
		}
		return nil
	})

	_, err := os.Stat(container.RootfsPath())
	if err == nil {
		filepath.Walk(container.RootfsPath(), func(path string, fileInfo os.FileInfo, err error) error {
			if fileInfo != nil {
				sizeRootfs += fileInfo.Size()
			}
			return nil
		})
	}
	return sizeRw, sizeRootfs
}

func (container *Container) Copy(resource string) (Archive, error) {
	if err := container.EnsureMounted(); err != nil {
		return nil, err
	}
	var filter []string
	basePath := path.Join(container.RootfsPath(), resource)
	stat, err := os.Stat(basePath)
	if err != nil {
		return nil, err
	}
	if !stat.IsDir() {
		d, f := path.Split(basePath)
		basePath = d
		filter = []string{f}
	} else {
		filter = []string{path.Base(basePath)}
		basePath = path.Dir(basePath)
	}
	return TarFilter(basePath, Uncompressed, filter)
}<|MERGE_RESOLUTION|>--- conflicted
+++ resolved
@@ -1009,13 +1009,7 @@
 		}
 	}
 	utils.Debugf("Process finished")
-<<<<<<< HEAD
-	if container.runtime != nil && container.runtime.srv != nil {
-		container.runtime.srv.LogEvent("container", "die", nil, container)
-	}
-=======
-
->>>>>>> c52c95f9
+
 	exitCode := -1
 	if container.cmd != nil {
 		exitCode = container.cmd.ProcessState.Sys().(syscall.WaitStatus).ExitStatus()
@@ -1025,7 +1019,7 @@
 	container.State.setStopped(exitCode)
 
 	if container.runtime != nil && container.runtime.srv != nil {
-		container.runtime.srv.LogEvent("die", container.ShortID(), container.runtime.repositories.ImageName(container.Image))
+		container.runtime.srv.LogEvent("container", "die", nil, container)
 	}
 
 	// Cleanup
